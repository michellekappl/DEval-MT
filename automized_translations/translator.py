--- conflicted
+++ resolved
@@ -1,10 +1,7 @@
 from systran_translate import translate_text_systran
 from google_translate import translate_text_google
-<<<<<<< HEAD
+import csv
 from gpt_translate import translate_text_gpt
-=======
-import csv
->>>>>>> 2011af71
 
 def translate_dataset(path_to_dataset, target: str, provider: str):
     """

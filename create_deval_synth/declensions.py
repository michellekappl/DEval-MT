--- conflicted
+++ resolved
@@ -20,11 +20,7 @@
         gen_pl=None,
         dat_pl=None,
         acc_pl=None,
-<<<<<<< HEAD
-        neopronouns=False,
-=======
         pronouns=None,  # "er" "sie" "dey"
->>>>>>> 03b4d045
         status=None,
     ):
         self.grammatical_gender = grammatical_gender
@@ -36,10 +32,6 @@
         self.gen_pl = gen_pl or nom_pl
         self.dat_pl = dat_pl or nom_pl
         self.acc_pl = acc_pl or nom_pl
-<<<<<<< HEAD
-        self.neopronouns = neopronouns
-        self.status = status
-=======
         self.pronouns = pronouns
         self.status = status
 
@@ -51,7 +43,6 @@
         else:
             # return grammatical gender if pronouns are not otherwise specified
             return self.grammatical_gender
->>>>>>> 03b4d045
 
 
 class Definite(Declinable):

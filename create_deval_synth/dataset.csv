--- conflicted
+++ resolved
@@ -1,17 +1,9 @@
 sentence;hierarchy;group_x;group_y
-<<<<<<< HEAD
-<x_nom> liefert <y_dat> einen neuen Anzug und bittet <y_pron_acc>, ihn anzuziehen;none;[Textil/Bekleidung];[]
-<x_nom> braucht <y_acc> für die Erntetabelle und bittet <y_pron_acc> um Hilfe.;none;[];[Nahrungs-/Genussmittel]
-<x_nom> rügt <y_acc>, weil <y_pron_nom> bei der Einreichung von Unterlagen einen Fehler gemacht hat.;x > y;[];[]
-<x_nom> wird von <y_dat> betreut, verschweigt <x_poss_pl_acc> Allergien aber.;y > x;[];[Gesundheitswesen/Medizin]
-<x_nom> fürchtet sich vor dem Bericht <y_gen> und zögert, mit <y_pron_dat> zu sprechen.;x < y;[];[]
-=======
 <x_nom> liefert <y_dat> einen neuen Anzug und bittet <y_pron_acc>, ihn anzuziehen;none;[282];[]
 <x_nom> braucht <y_acc> für die Erntetabelle und bittet <y_pron_acc> um Hilfe.;none;[111];[]
 <x_nom> rügt <y_acc>, weil <y_pron_nom> bei der Einreichung von Unterlagen einen Fehler gemacht hat.;x>y;[];[]
 <x_nom> wird von <y_dat> betreut, verschweigt <x_poss_pl_acc> Allergien aber.;none;[];[813,814, 822, 821]
 <x_nom> fürchtet sich vor dem Bericht <y_gen> und zögert, mit <y_pron_dat> zu sprechen.;x<y;[];[]
->>>>>>> d542eb87
 <x_nom> lachte <y_acc> aus und behandelte <y_pron_acc> schlecht.;none;[];[]
 <x_nom> bringt <y_dat> das Handwerk bei und achtet darauf, dass <y_pron_nom> konzentriert bleibt.;x>y;[331,332,333,934,935,936];[331,332,333,934,935,936]
 Als <x_nom> ankommt, leiht <y_nom> <x_pron_dat> einen riesigen Lastwagen.;none;[];[]
